{% extends "templates/scrum/sprint/_base_sprint.html" %}

{% set page = 'bugs' %}

{% block body %}
        <table class="table table-bordered table-hover table_sprint sort-sprint-table">
            <thead>
            <tr>
                <th>{% trans %}ID{% endtrans %}</th>
                <th>{% trans %}Project{% endtrans %}</th>
                <th>{% trans %}Component{% endtrans %}</th>
                <th>{% trans %}Priority{% endtrans %}</th>
                <th>{% trans %}Title{% endtrans %}</th>
                <th>{% trans %}Assignee{% endtrans %}</th>
                <th>{% trans %}Points{% endtrans %}</th>
                <th>{% trans %}Hours{% endtrans %}</th>
                <th>{% trans %}Velocity{% endtrans %}</th>
                <th>{% trans %}Status{% endtrans %}</th>
            </tr>
            </thead>
            <tbody>
            {% for bug in bugs %}
            <tr class="{{ loop.cycle('odd', 'even') }} {{ bug.status | lower }} {% if bug.is_blocked %} blocked{% elif bug.is_unassigned() %} unassigned{% endif %}">
                <td><a href="{{bug.get_url()}}" class="external">{{ bug.id }}</a></td>
                <td>{{ bug.project_name }}</td>
                <td>{{ bug.component_name }}</td>
                <td data-sort="{{bug.priority_number}}"><span class="priority priority_{{ bug.priority_number }}">{{ bug.priority }}</span></td>
                <td>{{ bug.desc }}</td>
                <td>{{ bug.owner.name }}</td>
                <td>{{ bug.whiteboard['p'] }}</td>
<<<<<<< HEAD
                <td>{{ '%.2f' % bug.time }}</td>
                <td>{{ bug.velocity|round(2) }}</td>
=======
                <td>{{ '%.2f' % bug.sprint_time }} ({{ '%.2f' % bug.time }})</td>
>>>>>>> 1ffcd84b
                <td>{{ bug.status }}</td>
            </tr>
            {% endfor %}
            </tbody>
        </table>
{% endblock %}
<|MERGE_RESOLUTION|>--- conflicted
+++ resolved
@@ -28,12 +28,8 @@
                 <td>{{ bug.desc }}</td>
                 <td>{{ bug.owner.name }}</td>
                 <td>{{ bug.whiteboard['p'] }}</td>
-<<<<<<< HEAD
-                <td>{{ '%.2f' % bug.time }}</td>
+                <td>{{ '%.2f' % bug.sprint_time }} ({{ '%.2f' % bug.time }})</td>
                 <td>{{ bug.velocity|round(2) }}</td>
-=======
-                <td>{{ '%.2f' % bug.sprint_time }} ({{ '%.2f' % bug.time }})</td>
->>>>>>> 1ffcd84b
                 <td>{{ bug.status }}</td>
             </tr>
             {% endfor %}
