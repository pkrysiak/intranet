<<<<<<< HEAD
-- teams
CREATE TABLE teams (
	id SERIAL NOT NULL, 
	name VARCHAR(255) NOT NULL, 
	PRIMARY KEY (id), 
	UNIQUE (name)
);

CREATE TABLE team_members (
	id SERIAL NOT NULL, 
	team_id INTEGER NOT NULL, 
	user_id INTEGER NOT NULL, 
	PRIMARY KEY (id), 
	CONSTRAINT team_members_team_id_user_id_unique UNIQUE (team_id, user_id), 
	FOREIGN KEY(team_id) REFERENCES teams (id), 
	FOREIGN KEY(user_id) REFERENCES "user" (id)
);
-- teams
=======
>>>>>>> 16c20343
-- add bugs_project_ids
ALTER TABLE sprint DROP COLUMN IF EXISTS bugs_project_ids;
ALTER TABLE sprint ADD COLUMN bugs_project_ids INTEGER;

UPDATE sprint s1
SET bugs_project_ids = s2.project_id
FROM sprint s2;

ALTER TABLE sprint ALTER COLUMN bugs_project_ids TYPE INTEGER[] USING array[project_id]::INTEGER[];
-- add bugs_project_ids
ALTER TABLE "user" DROP COLUMN freelancer;<|MERGE_RESOLUTION|>--- conflicted
+++ resolved
@@ -1,4 +1,3 @@
-<<<<<<< HEAD
 -- teams
 CREATE TABLE teams (
 	id SERIAL NOT NULL, 
@@ -17,8 +16,7 @@
 	FOREIGN KEY(user_id) REFERENCES "user" (id)
 );
 -- teams
-=======
->>>>>>> 16c20343
+
 -- add bugs_project_ids
 ALTER TABLE sprint DROP COLUMN IF EXISTS bugs_project_ids;
 ALTER TABLE sprint ADD COLUMN bugs_project_ids INTEGER;
@@ -28,5 +26,4 @@
 FROM sprint s2;
 
 ALTER TABLE sprint ALTER COLUMN bugs_project_ids TYPE INTEGER[] USING array[project_id]::INTEGER[];
--- add bugs_project_ids
-ALTER TABLE "user" DROP COLUMN freelancer;+-- add bugs_project_ids